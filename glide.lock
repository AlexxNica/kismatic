<<<<<<< HEAD
hash: 73d612c6731b676aab4d38ae800a40a154fd397912dcfc01f6e67ee843574f35
updated: 2016-11-01T11:38:37.933967135-04:00
=======
hash: 0af3f8c34eb433ce9581977884eb4da7250b9124d77630dc7e0a93237b49a3a6
updated: 2016-10-14T18:01:49.252668324-04:00
>>>>>>> c3863170
imports:
- name: github.com/aws/aws-sdk-go
  version: ed981a1d5ee78d20547091d0697a711e5185d07f
  subpackages:
  - aws
  - aws/session
  - service/ec2
  - aws/awserr
  - aws/credentials
  - aws/client
  - aws/corehandlers
  - aws/credentials/stscreds
  - aws/defaults
  - aws/request
  - private/endpoints
  - aws/awsutil
  - aws/client/metadata
  - aws/signer/v4
  - private/protocol
  - private/protocol/ec2query
  - private/waiter
  - service/sts
  - aws/credentials/ec2rolecreds
  - aws/credentials/endpointcreds
  - aws/ec2metadata
  - private/protocol/rest
  - private/protocol/query/queryutil
  - private/protocol/xml/xmlutil
  - private/protocol/query
- name: github.com/cloudflare/cfssl
  version: db0d0650b6496bfe8061ec56a92edd32d8e75c30
  subpackages:
  - csr
  - cli/genkey
  - config
  - helpers
  - initca
  - log
  - signer
  - signer/local
  - errors
  - cli
  - auth
  - ocsp/config
  - crypto/pkcs7
  - helpers/derhelpers
  - certdb
  - info
  - signer/universal
  - signer/remote
  - api/client
  - api
- name: github.com/cpuguy83/go-md2man
  version: a65d4d2de4d5f7c74868dfa9b202a3c8be315aaa
  subpackages:
  - md2man
- name: github.com/fatih/color
  version: 87d4004f2ab62d0d255e0a38f1680aa534549fe3
- name: github.com/go-ini/ini
  version: 6e4869b434bd001f6983749881c7ead3545887d8
- name: github.com/google/certificate-transparency
  version: 0f6e3d1d1ba4d03fdaab7cd716f36255c2e48341
  repo: https://github.com/google/certificate-transparency
  subpackages:
  - go
  - go/client
  - go/x509
  - go/asn1
  - go/x509/pkix
- name: github.com/inconshreveable/mousetrap
  version: 76626ae9c91c4f2a10f34cad8ce83ea42c93bb75
- name: github.com/jmcvetta/guid
  version: e7917749ba20917e5ca9ae3b23e044253ba98c71
- name: github.com/jmespath/go-jmespath
  version: bd40a432e4c76585ef6b72d3fd96fb9b6dc7b68d
- name: github.com/mattn/go-colorable
  version: 6c903ff4aa50920ca86087a280590b36b3152b9c
- name: github.com/mattn/go-isatty
  version: 66b8e73f3f5cda9f96b69efd03dd3d7fc4a5cdb8
- name: github.com/michaelbironneau/garbler
  version: eaea49f3709333a999768eddd70d24eba599e78d
  subpackages:
  - lib
- name: github.com/mitchellh/go-homedir
  version: 756f7b183b7ab78acdbbee5c7f392838ed459dda
- name: github.com/onsi/ginkgo
  version: a8ccd817611666211fdf6e6a752174a0db8374a8
  subpackages:
  - config
  - internal/codelocation
  - internal/failer
  - internal/remote
  - internal/suite
  - internal/testingtproxy
  - internal/writer
  - reporters
  - reporters/stenographer
  - types
  - internal/containernode
  - internal/leafnodes
  - internal/spec
  - internal/specrunner
<<<<<<< HEAD
  - reporters/stenographer/support/go-colorable
  - reporters/stenographer/support/go-isatty
- name: github.com/russross/blackfriday
  version: 5f33e7b7878355cd2b7e6b8eefc48a5472c69f70
- name: github.com/shurcooL/sanitized_anchor_name
  version: 1dba4b3954bc059efc3991ec364f9f9a35f597d2
=======
- name: github.com/packethost/packngo
  version: 7cd5fed006859e86dd5641a6cf9812e855b7574a
>>>>>>> c3863170
- name: github.com/spf13/cobra
  version: 6e91dded25d73176bf7f60b40dd7aa1f0bf9be8d
  subpackages:
  - cobra
  - doc
- name: github.com/spf13/pflag
  version: 5ccb023bc27df288a957c5e994cd44fd19619465
- name: golang.org/x/crypto
  version: 1f22c0103821b9390939b6776727195525381532
  repo: https://go.googlesource.com/crypto
  subpackages:
<<<<<<< HEAD
  - ocsp
  - pbkdf2
  - pkcs12
  - scrypt
=======
>>>>>>> c3863170
  - ssh
  - curve25519
  - pkcs12
  - pkcs12/internal/rc2
- name: golang.org/x/net
  version: 3f122ce3dbbe488b7e6a8bdb26f41edec852a40b
  repo: https://go.googlesource.com/net
  subpackages:
  - context
- name: golang.org/x/sys
  version: c200b10b5d5e122be351b67af224adc6128af5bf
  subpackages:
  - unix
- name: gopkg.in/yaml.v2
  version: a5b47d31c556af34a302ce5d659e6fea44d90de0
testImports:
- name: github.com/onsi/gomega
  version: ff4bc6b6f9f5affa66635cd04d31d2a7ee21ffd6
  subpackages:
  - internal/assertion
  - internal/asyncassertion
  - internal/testingtsupport
  - matchers
  - types
  - internal/oraclematcher
  - format
  - matchers/support/goraph/bipartitegraph
  - matchers/support/goraph/edge
  - matchers/support/goraph/node
  - matchers/support/goraph/util<|MERGE_RESOLUTION|>--- conflicted
+++ resolved
@@ -1,19 +1,14 @@
-<<<<<<< HEAD
-hash: 73d612c6731b676aab4d38ae800a40a154fd397912dcfc01f6e67ee843574f35
-updated: 2016-11-01T11:38:37.933967135-04:00
-=======
-hash: 0af3f8c34eb433ce9581977884eb4da7250b9124d77630dc7e0a93237b49a3a6
-updated: 2016-10-14T18:01:49.252668324-04:00
->>>>>>> c3863170
+hash: 00fb10c1e917625929aad1cf7462cb1de211ea8c601d0362f0ce1e0277e1818b
+updated: 2016-11-03T16:36:39.776463218-04:00
 imports:
 - name: github.com/aws/aws-sdk-go
-  version: ed981a1d5ee78d20547091d0697a711e5185d07f
+  version: 707203bc55114ed114446bf57949c5c211d8b7c0
   subpackages:
   - aws
+  - aws/credentials
   - aws/session
   - service/ec2
   - aws/awserr
-  - aws/credentials
   - aws/client
   - aws/corehandlers
   - aws/credentials/stscreds
@@ -66,7 +61,7 @@
 - name: github.com/go-ini/ini
   version: 6e4869b434bd001f6983749881c7ead3545887d8
 - name: github.com/google/certificate-transparency
-  version: 0f6e3d1d1ba4d03fdaab7cd716f36255c2e48341
+  version: 6e5648d13b43cdde25cc8274b87675230ffefbd6
   repo: https://github.com/google/certificate-transparency
   subpackages:
   - go
@@ -76,12 +71,10 @@
   - go/x509/pkix
 - name: github.com/inconshreveable/mousetrap
   version: 76626ae9c91c4f2a10f34cad8ce83ea42c93bb75
-- name: github.com/jmcvetta/guid
-  version: e7917749ba20917e5ca9ae3b23e044253ba98c71
 - name: github.com/jmespath/go-jmespath
   version: bd40a432e4c76585ef6b72d3fd96fb9b6dc7b68d
 - name: github.com/mattn/go-colorable
-  version: 6c903ff4aa50920ca86087a280590b36b3152b9c
+  version: d228849504861217f796da67fae4f6e347643f15
 - name: github.com/mattn/go-isatty
   version: 66b8e73f3f5cda9f96b69efd03dd3d7fc4a5cdb8
 - name: github.com/michaelbironneau/garbler
@@ -90,6 +83,9 @@
   - lib
 - name: github.com/mitchellh/go-homedir
   version: 756f7b183b7ab78acdbbee5c7f392838ed459dda
+- name: github.com/mreiferson/go-httpclient
+  version: 63fe23f7434723dc904c901043af07931f293c47
+  repo: https://github.com/mreiferson/go-httpclient
 - name: github.com/onsi/ginkgo
   version: a8ccd817611666211fdf6e6a752174a0db8374a8
   subpackages:
@@ -107,51 +103,8 @@
   - internal/leafnodes
   - internal/spec
   - internal/specrunner
-<<<<<<< HEAD
   - reporters/stenographer/support/go-colorable
   - reporters/stenographer/support/go-isatty
-- name: github.com/russross/blackfriday
-  version: 5f33e7b7878355cd2b7e6b8eefc48a5472c69f70
-- name: github.com/shurcooL/sanitized_anchor_name
-  version: 1dba4b3954bc059efc3991ec364f9f9a35f597d2
-=======
-- name: github.com/packethost/packngo
-  version: 7cd5fed006859e86dd5641a6cf9812e855b7574a
->>>>>>> c3863170
-- name: github.com/spf13/cobra
-  version: 6e91dded25d73176bf7f60b40dd7aa1f0bf9be8d
-  subpackages:
-  - cobra
-  - doc
-- name: github.com/spf13/pflag
-  version: 5ccb023bc27df288a957c5e994cd44fd19619465
-- name: golang.org/x/crypto
-  version: 1f22c0103821b9390939b6776727195525381532
-  repo: https://go.googlesource.com/crypto
-  subpackages:
-<<<<<<< HEAD
-  - ocsp
-  - pbkdf2
-  - pkcs12
-  - scrypt
-=======
->>>>>>> c3863170
-  - ssh
-  - curve25519
-  - pkcs12
-  - pkcs12/internal/rc2
-- name: golang.org/x/net
-  version: 3f122ce3dbbe488b7e6a8bdb26f41edec852a40b
-  repo: https://go.googlesource.com/net
-  subpackages:
-  - context
-- name: golang.org/x/sys
-  version: c200b10b5d5e122be351b67af224adc6128af5bf
-  subpackages:
-  - unix
-- name: gopkg.in/yaml.v2
-  version: a5b47d31c556af34a302ce5d659e6fea44d90de0
-testImports:
 - name: github.com/onsi/gomega
   version: ff4bc6b6f9f5affa66635cd04d31d2a7ee21ffd6
   subpackages:
@@ -165,4 +118,33 @@
   - matchers/support/goraph/bipartitegraph
   - matchers/support/goraph/edge
   - matchers/support/goraph/node
-  - matchers/support/goraph/util+  - matchers/support/goraph/util
+- name: github.com/packethost/packngo
+  version: 7cd5fed006859e86dd5641a6cf9812e855b7574a
+- name: github.com/russross/blackfriday
+  version: 5f33e7b7878355cd2b7e6b8eefc48a5472c69f70
+- name: github.com/shurcooL/sanitized_anchor_name
+  version: 1dba4b3954bc059efc3991ec364f9f9a35f597d2
+- name: github.com/spf13/cobra
+  version: 6e91dded25d73176bf7f60b40dd7aa1f0bf9be8d
+  subpackages:
+  - cobra
+  - doc
+- name: github.com/spf13/pflag
+  version: 5ccb023bc27df288a957c5e994cd44fd19619465
+- name: golang.org/x/crypto
+  version: 1f22c0103821b9390939b6776727195525381532
+  repo: https://go.googlesource.com/crypto
+  subpackages:
+  - ocsp
+  - pbkdf2
+  - pkcs12
+  - scrypt
+  - pkcs12/internal/rc2
+- name: golang.org/x/sys
+  version: c200b10b5d5e122be351b67af224adc6128af5bf
+  subpackages:
+  - unix
+- name: gopkg.in/yaml.v2
+  version: a5b47d31c556af34a302ce5d659e6fea44d90de0
+testImports: []