package ansible

import (
	"fmt"
	"io"
	"io/ioutil"
	"log"
	"os"
	"os/exec"
	"path/filepath"
	"strings"
	"syscall"
	"time"
)

const (
	// RawFormat is the raw Ansible output formatting
	RawFormat = OutputFormat("raw")
	// JSONLinesFormat is a JSON Lines representation of Ansible events
	JSONLinesFormat = OutputFormat("json_lines")
)

// OutputFormat is used for controlling the STDOUT format of the Ansible runner
type OutputFormat string

// Runner for running Ansible playbooks
type Runner interface {
	// StartPlaybook runs the playbook asynchronously with the given inventory and extra vars.
	// It returns a read-only channel that must be consumed for the playbook execution to proceed.
	StartPlaybook(playbookFile string, inventory Inventory, cc ClusterCatalog) (<-chan Event, error)
	// WaitPlaybook blocks until the execution of the playbook is complete. If an error occurred,
	// it is returned. Otherwise, returns nil to signal the completion of the playbook.
	WaitPlaybook() error
	// StartPlaybookOnNode runs the playbook asynchronously with the given inventory and extra vars
	// against the specific node.
	// It returns a read-only channel that must be consumed for the playbook execution to proceed.
	StartPlaybookOnNode(playbookFile string, inventory Inventory, cc ClusterCatalog, node string) (<-chan Event, error)
}

type runner struct {
	// Out is the stdout writer for the Ansible process
	out io.Writer
	// ErrOut is the stderr writer for the Ansible process
	errOut io.Writer

	pythonPath   string
	ansibleDir   string
	runDir       string
	waitPlaybook func() error
	namedPipe    string
}

// NewRunner returns a new runner for running Ansible playbooks.
func NewRunner(out, errOut io.Writer, ansibleDir string, runDir string) (Runner, error) {
	// Ansible depends on python 2.7 being installed and on the path as "python".
	// Validate that it is available
	if _, err := exec.LookPath("python"); err != nil {
		return nil, fmt.Errorf("Could not find 'python' in the PATH. Ensure that python 2.7 is installed and in the path as 'python'.")
	}

	ppath, err := getPythonPath()
	if err != nil {
		return nil, err
	}

	return &runner{
		out:        out,
		errOut:     errOut,
		pythonPath: ppath,
		ansibleDir: ansibleDir,
		runDir:     runDir,
	}, nil
}

// WaitPlaybook blocks until the ansible process running the playbook exits.
// If the process exits with a non-zero status, it will return an error.
func (r *runner) WaitPlaybook() error {
	if r.waitPlaybook == nil {
		return fmt.Errorf("wait called, but playbook not started")
	}
	execErr := r.waitPlaybook()
	// Process exited, we can clean up named pipe
	removeErr := os.Remove(r.namedPipe)
	if removeErr != nil && execErr != nil {
		return fmt.Errorf("an error occurred running ansible: %v. Removing named pipe at %q failed: %v", execErr, r.namedPipe, removeErr)
	}
	if removeErr != nil {
		return fmt.Errorf("failed to clean up named pipe at %q: %v", r.namedPipe, removeErr)
	}
	if execErr != nil {
		return fmt.Errorf("error running ansible: %v", execErr)
	}
	return nil
}

// RunPlaybook with the given inventory and extra vars
func (r *runner) StartPlaybook(playbookFile string, inv Inventory, cc ClusterCatalog) (<-chan Event, error) {
	return r.startPlaybook(playbookFile, inv, cc, "") // Don't set the --limit arg
}

// StartPlaybookOnNode runs the playbook asynchronously with the given inventory and extra vars
// against the specific node.
// It returns a read-only channel that must be consumed for the playbook execution to proceed.
func (r *runner) StartPlaybookOnNode(playbookFile string, inv Inventory, cc ClusterCatalog, node string) (<-chan Event, error) {
	limitArg := node // set the --limit arg to the node we want to target
	return r.startPlaybook(playbookFile, inv, cc, limitArg)
}

func (r *runner) startPlaybook(playbookFile string, inv Inventory, cc ClusterCatalog, limitArg string) (<-chan Event, error) {
	playbook := filepath.Join(r.ansibleDir, "playbooks", playbookFile)
	if _, err := os.Stat(playbook); os.IsNotExist(err) {
		return nil, fmt.Errorf("playbook %q does not exist", playbook)
	}

	yamlBytes, err := cc.ToYAML()
	if err != nil {
		return nil, fmt.Errorf("error writing cluster catalog data to yaml: %v", err)
	}
	clusterCatalogFile := filepath.Join(r.ansibleDir, "clustercatalog.yaml")
	if err = ioutil.WriteFile(clusterCatalogFile, yamlBytes, 0644); err != nil {
		return nil, fmt.Errorf("error writing cluster catalog file to %q: %v", clusterCatalogFile, err)
	}

	inventoryFile := filepath.Join(r.ansibleDir, "inventory.ini")
	if err := ioutil.WriteFile(inventoryFile, inv.ToINI(), 0644); err != nil {
		return nil, fmt.Errorf("error writing inventory file to %q: %v", inventoryFile, err)
	}

	if err := copyFileContents(clusterCatalogFile, filepath.Join(r.runDir, "clustercatalog.yaml")); err != nil {
		return nil, fmt.Errorf("error copying clustercatalog.yaml to %q: %v", r.runDir, err)
	}
	if err := copyFileContents(inventoryFile, filepath.Join(r.runDir, "inventory.ini")); err != nil {
		return nil, fmt.Errorf("error copying inventory.ini to %q: %v", r.runDir, err)
	}

	cmd := exec.Command(filepath.Join(r.ansibleDir, "bin", "ansible-playbook"), "-i", inventoryFile, "-s", playbook, "--extra-vars", "@"+clusterCatalogFile)
	cmd.Stdout = r.out
	cmd.Stderr = r.errOut

	log.SetOutput(r.out)

	if limitArg != "" {
		cmd.Args = append(cmd.Args, "--limit", limitArg)
	}
	
	// We always want the most verbose output from Ansible. If it's not going to
	// stdout, it's going to a log file.
	cmd.Args = append(cmd.Args, "-vvvv")

	os.Setenv("PYTHONPATH", r.pythonPath)
	os.Setenv("ANSIBLE_CALLBACK_PLUGINS", filepath.Join(r.ansibleDir, "playbooks", "callback"))
	os.Setenv("ANSIBLE_CALLBACK_WHITELIST", "json_lines")
	os.Setenv("ANSIBLE_CONFIG", filepath.Join(r.ansibleDir, "playbooks", "ansible.cfg"))
	// Create named pipe for getting JSON lines event stream
	start := time.Now()
	r.namedPipe = filepath.Join(os.TempDir(), fmt.Sprintf("ansible-pipe-%s", start.Format("2006-01-02-15-04-05.99999")))
	if err := syscall.Mkfifo(r.namedPipe, 0644); err != nil {
		return nil, fmt.Errorf("error creating named pipe %q: %v", r.namedPipe, err)
	}
	os.Setenv("ANSIBLE_JSON_LINES_PIPE", r.namedPipe)
	
	// Print Ansible command
	fmt.Fprintf(r.out, "export PYTHONPATH=%v\n", os.Getenv("PYTHONPATH"))
	fmt.Fprintf(r.out, "export ANSIBLE_CALLBACK_PLUGINS=%v\n", os.Getenv("ANSIBLE_CALLBACK_PLUGINS"))
	fmt.Fprintf(r.out, "export ANSIBLE_CALLBACK_WHITELIST=%v\n", os.Getenv("ANSIBLE_CALLBACK_WHITELIST"))
	fmt.Fprintf(r.out, "export ANSIBLE_CONFIG=%v\n", os.Getenv("ANSIBLE_CONFIG"))
	fmt.Fprintf(r.out, "export ANSIBLE_JSON_LINES_PIPE=%v\n", os.Getenv("ANSIBLE_JSON_LINES_PIPE"))
<<<<<<< HEAD
	fmt.Fprintln(r.out, strings.Join(cmd.Args, " "))
=======
	fmt.Fprintf(r.out, strings.Join(cmd.Args, " "))
>>>>>>> 9df1c8a4

	// Starts async execution of ansible, which will block until
	// we start reading from the named pipe
	err = cmd.Start()
	if err != nil {
		return nil, fmt.Errorf("error running playbook: %v", err)
	}
	r.waitPlaybook = cmd.Wait

	// Create the event stream out of the named pipe
	eventStreamFile, err := os.OpenFile(r.namedPipe, os.O_RDWR, os.ModeNamedPipe)
	if err != nil {
		return nil, fmt.Errorf("error openning event stream pipe: %v", err)
	}
	eventStream := EventStream(eventStreamFile)
	return eventStream, nil
}

func getPythonPath() (string, error) {
	wd, err := os.Getwd()
	if err != nil {
		return "", fmt.Errorf("error getting working dir: %v", err)
	}
	lib := filepath.Join(wd, "ansible", "lib", "python2.7", "site-packages")
	lib64 := filepath.Join(wd, "ansible", "lib64", "python2.7", "site-packages")
	return fmt.Sprintf("%s:%s", lib, lib64), nil
}

func copyFileContents(src, dst string) (err error) {
	in, err := os.Open(src)
	if err != nil {
		return err
	}
	defer in.Close()
	out, err := os.Create(dst)
	if err != nil {
		return err
	}
	defer out.Close()
	if _, err = io.Copy(out, in); err != nil {
		return err
	}
	return out.Sync()
}<|MERGE_RESOLUTION|>--- conflicted
+++ resolved
@@ -142,7 +142,7 @@
 	if limitArg != "" {
 		cmd.Args = append(cmd.Args, "--limit", limitArg)
 	}
-	
+
 	// We always want the most verbose output from Ansible. If it's not going to
 	// stdout, it's going to a log file.
 	cmd.Args = append(cmd.Args, "-vvvv")
@@ -158,18 +158,14 @@
 		return nil, fmt.Errorf("error creating named pipe %q: %v", r.namedPipe, err)
 	}
 	os.Setenv("ANSIBLE_JSON_LINES_PIPE", r.namedPipe)
-	
+
 	// Print Ansible command
 	fmt.Fprintf(r.out, "export PYTHONPATH=%v\n", os.Getenv("PYTHONPATH"))
 	fmt.Fprintf(r.out, "export ANSIBLE_CALLBACK_PLUGINS=%v\n", os.Getenv("ANSIBLE_CALLBACK_PLUGINS"))
 	fmt.Fprintf(r.out, "export ANSIBLE_CALLBACK_WHITELIST=%v\n", os.Getenv("ANSIBLE_CALLBACK_WHITELIST"))
 	fmt.Fprintf(r.out, "export ANSIBLE_CONFIG=%v\n", os.Getenv("ANSIBLE_CONFIG"))
 	fmt.Fprintf(r.out, "export ANSIBLE_JSON_LINES_PIPE=%v\n", os.Getenv("ANSIBLE_JSON_LINES_PIPE"))
-<<<<<<< HEAD
 	fmt.Fprintln(r.out, strings.Join(cmd.Args, " "))
-=======
-	fmt.Fprintf(r.out, strings.Join(cmd.Args, " "))
->>>>>>> 9df1c8a4
 
 	// Starts async execution of ansible, which will block until
 	// we start reading from the named pipe
