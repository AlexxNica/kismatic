--- conflicted
+++ resolved
@@ -13,14 +13,10 @@
 	"syscall"
 	"time"
 
-<<<<<<< HEAD
+	"github.com/apprenda/kismatic/pkg/controller"
 	"github.com/apprenda/kismatic/pkg/install"
 	"github.com/apprenda/kismatic/pkg/plan"
-
-=======
->>>>>>> ef5e885b
-	"github.com/apprenda/kismatic/pkg/controller"
-	"github.com/apprenda/kismatic/pkg/install"
+	"github.com/apprenda/kismatic/pkg/provision"
 	"github.com/apprenda/kismatic/pkg/server/http"
 	"github.com/apprenda/kismatic/pkg/server/http/handler"
 	"github.com/apprenda/kismatic/pkg/store"
@@ -131,10 +127,9 @@
 		}
 	}()
 
-<<<<<<< HEAD
-	provisionerCreator := func(store.Cluster) provision.Provisioner {
+	provisionerCreator := func(out io.Writer) provision.Provisioner {
 		return provision.AnyTerraform{
-			Output:          os.Stdout,
+			Output:          out,
 			BinaryPath:      filepath.Join(pwd, "terraform"),
 			KismaticVersion: install.KismaticVersion.String(),
 			StateDir:        assetsDir,
@@ -146,23 +141,12 @@
 	planner := plan.ProviderTemplatePlanner{
 		ProvidersDir: filepath.Join(pwd, "providers"),
 	}
-=======
-	// Setup provisioner
-	tfCreater := controller.TerraformProvisionerCreator(
-		filepath.Join(pwd, "terraform/bin/terraform"),
-		install.KismaticVersion,
-	)
->>>>>>> ef5e885b
 
 	ctrl := controller.New(
 		logger,
 		planner,
 		controller.DefaultExecutorCreator(),
-<<<<<<< HEAD
 		provisionerCreator,
-=======
-		tfCreater,
->>>>>>> ef5e885b
 		clusterStore,
 		10*time.Minute,
 		controller.AssetsDir(assetsDir),
