--- conflicted
+++ resolved
@@ -35,12 +35,8 @@
 	assetsDir          AssetsDir
 	log                *log.Logger
 	newExecutor        ExecutorCreator
-<<<<<<< HEAD
-	provisionerCreator func(store.Cluster) provision.Provisioner
+	provisionerCreator ProvisionerCreator
 	planner            Planner
-=======
-	provisionerCreator ProvisionerCreator
->>>>>>> ef5e885b
 	clusterStore       store.ClusterStore
 	reconcileFreq      time.Duration
 	clusterControllers map[string]chan<- struct{}
@@ -80,22 +76,9 @@
 					mcc.log.Printf("error creating cluster controller for cluster %q: %v", clusterName, err)
 					continue
 				}
-<<<<<<< HEAD
-				cc := clusterController{
-					clusterName:      clusterName,
-					clusterSpec:      cluster.Spec,
-					clusterAssetsDir: filepath.Join(mcc.assetsRootDir, clusterName),
-					log:              mcc.log,
-					planner:          mcc.planner,
-					executor:         executor,
-					clusterStore:     mcc.clusterStore,
-					newProvisioner:   mcc.provisionerCreator,
-				}
-=======
 				newChan := make(chan struct{}, clusterControllerNotificationBuffer)
 				ch = newChan
 				mcc.clusterControllers[clusterName] = newChan
->>>>>>> ef5e885b
 				go cc.run(newChan)
 			}
 
@@ -122,21 +105,8 @@
 						mcc.log.Printf("error creating cluster controller for cluster %q: %v", clusterName, err)
 						continue
 					}
-<<<<<<< HEAD
-					cc := clusterController{
-						clusterName:      clusterName,
-						clusterSpec:      cluster.Spec,
-						clusterAssetsDir: filepath.Join(mcc.assetsRootDir, clusterName),
-						log:              mcc.log,
-						planner:          mcc.planner,
-						executor:         executor,
-						clusterStore:     mcc.clusterStore,
-						newProvisioner:   mcc.provisionerCreator,
-					}
-=======
 					newChan := make(chan struct{}, clusterControllerNotificationBuffer)
 					mcc.clusterControllers[clusterName] = newChan
->>>>>>> ef5e885b
 					go cc.run(newChan)
 				}
 			}
@@ -192,6 +162,7 @@
 		clusterSpec:      cluster.Spec,
 		clusterAssetsDir: clusterAssetsDir,
 		logFile:          logFile,
+		planner:          mcc.planner,
 		executor:         executor,
 		clusterStore:     mcc.clusterStore,
 		newProvisioner:   mcc.provisionerCreator,
