--- conflicted
+++ resolved
@@ -153,30 +153,6 @@
 		return fmt.Errorf("failed to determine absolute path to %s: %v", ae.certsDir, err)
 	}
 	ev := ansible.ExtraVars{
-<<<<<<< HEAD
-		"kubernetes_cluster_name":   p.Cluster.Name,
-		"kubernetes_admin_password": p.Cluster.AdminPassword,
-		"tls_directory":             tlsDir,
-		"calico_network_type":       p.Cluster.Networking.Type,
-		"kubernetes_services_cidr":  p.Cluster.Networking.ServiceCIDRBlock,
-		"kubernetes_pods_cidr":      p.Cluster.Networking.PodCIDRBlock,
-		"kubernetes_dns_service_ip": dnsIP,
-		"modify_hosts_file":         strconv.FormatBool(p.Cluster.Networking.UpdateHostsFiles),
-		"enable_calico_policy":      strconv.FormatBool(p.Cluster.Networking.PolicyEnabled),
-	}
-	// Setup an internal Docker registry or use a provided one
-	// Else just use DockerHub
-	if p.DockerRegistry.SetupInternal || p.DockerRegistry.Address != "" {
-		ev["use_private_docker_registry"] = "true"
-	}
-	ev["setup_internal_docker_registry"] = strconv.FormatBool(p.DockerRegistry.SetupInternal)
-
-	// Use user provided details for Docker registry
-	if p.DockerRegistry.Address != "" {
-		ev["docker_certificates_ca_path"] = p.DockerRegistry.CAPath
-		ev["docker_registry_address"] = p.DockerRegistry.Address
-		ev["docker_registry_port"] = strconv.Itoa(p.DockerRegistry.Port)
-=======
 		"kubernetes_cluster_name":    p.Cluster.Name,
 		"kubernetes_admin_password":  p.Cluster.AdminPassword,
 		"tls_directory":              tlsDir,
@@ -186,9 +162,20 @@
 		"kubernetes_dns_service_ip":  dnsIP,
 		"modify_hosts_file":          strconv.FormatBool(p.Cluster.Networking.UpdateHostsFiles),
 		"enable_calico_policy":       strconv.FormatBool(p.Cluster.Networking.PolicyEnabled),
-		"enable_docker_registry":     strconv.FormatBool(p.DockerRegistry.UseInternal),
 		"allow_package_installation": strconv.FormatBool(p.Cluster.AllowPackageInstallation),
->>>>>>> 75e41130
+	}
+	// Setup an internal Docker registry or use a provided one
+	// Else just use DockerHub
+	if p.DockerRegistry.SetupInternal || p.DockerRegistry.Address != "" {
+		ev["use_private_docker_registry"] = "true"
+	}
+	ev["setup_internal_docker_registry"] = strconv.FormatBool(p.DockerRegistry.SetupInternal)
+
+	// Use user provided details for Docker registry
+	if p.DockerRegistry.Address != "" {
+		ev["docker_certificates_ca_path"] = p.DockerRegistry.CAPath
+		ev["docker_registry_address"] = p.DockerRegistry.Address
+		ev["docker_registry_port"] = strconv.Itoa(p.DockerRegistry.Port)
 	}
 	if ae.options.RestartServices {
 		services := []string{"etcd", "apiserver", "controller_manager", "scheduler", "proxy", "kubelet", "calico_node", "docker"}
