--- conflicted
+++ resolved
@@ -10,12 +10,9 @@
 	"time"
 
 	"github.com/apprenda/kismatic-platform/pkg/ansible"
-<<<<<<< HEAD
+	"github.com/apprenda/kismatic-platform/pkg/install/explain"
 	"github.com/apprenda/kismatic-platform/pkg/tls"
 	"github.com/apprenda/kismatic-platform/pkg/util"
-=======
-	"github.com/apprenda/kismatic-platform/pkg/install/explain"
->>>>>>> cd6dc0f0
 )
 
 // ExecutorOptions are used to configure the executor
@@ -52,22 +49,11 @@
 }
 
 type ansibleExecutor struct {
-<<<<<<< HEAD
 	options       ExecutorOptions
 	runner        ansible.Runner
 	ansibleStdout io.Reader
 	out           io.Writer
-	explainer     Explainer
-=======
-	runner          ansible.Runner
-	tlsDirectory    string
-	restartServices bool
-	modifyHostsFile bool
-	ansibleStdout   io.Reader
-	out             io.Writer
-	verboseOutput   bool
-	outputFormat    ansible.OutputFormat
->>>>>>> cd6dc0f0
+	outputFormat  ansible.OutputFormat
 }
 
 // NewExecutor returns an executor for performing installations according to the installation plan.
@@ -82,57 +68,33 @@
 
 	// configure ansible output
 	var outFormat ansible.OutputFormat
-<<<<<<< HEAD
-	var explainer Explainer
 	switch options.OutputFormat {
-=======
-	switch outputFormat {
->>>>>>> cd6dc0f0
 	case "raw":
 		outFormat = ansible.RawFormat
 	case "simple":
 		outFormat = ansible.JSONLinesFormat
-<<<<<<< HEAD
-		explainer = &AnsibleEventExplainer{ansible.EventStream, out, options.Verbose}
-=======
->>>>>>> cd6dc0f0
 	default:
 		return nil, fmt.Errorf("Output format %q is not supported", options.OutputFormat)
 	}
 
 	// Make ansible write to pipe, so that we can read on our end.
 	r, w := io.Pipe()
-<<<<<<< HEAD
-	runner, err := ansible.NewRunner(w, errOut, ansibleDir, outFormat, options.Verbose)
-=======
 	runner, err := ansible.NewRunner(w, errOut, ansibleDir)
->>>>>>> cd6dc0f0
 	if err != nil {
 		return nil, fmt.Errorf("error creating ansible runner: %v", err)
 	}
 
 	return &ansibleExecutor{
-<<<<<<< HEAD
 		options:       options,
 		runner:        runner,
 		ansibleStdout: r,
 		out:           out,
-		explainer:     explainer,
-=======
-		runner:          runner,
-		tlsDirectory:    td,
-		restartServices: restartServices,
-		ansibleStdout:   r,
-		out:             out,
-		verboseOutput:   verbose,
-		outputFormat:    outFormat,
->>>>>>> cd6dc0f0
+		outputFormat:  outFormat,
 	}, nil
 }
 
 // Install the cluster according to the installation plan
 func (ae *ansibleExecutor) Install(p *Plan) error {
-<<<<<<< HEAD
 	start := time.Now()
 	runDirectory := filepath.Join(ae.options.RunsDirectory, start.Format("20060102030405"))
 	if err := os.MkdirAll(runDirectory, 0777); err != nil {
@@ -186,6 +148,99 @@
 	util.PrettyPrintOkf(ae.out, "Generated cluster certificates at %q", pki.GeneratedCertsDirectory)
 
 	// Build the ansible inventory
+	inventory := buildInventoryFromPlan(p)
+
+	dnsIP, err := getDNSServiceIP(p)
+	if err != nil {
+		return fmt.Errorf("error getting DNS service IP: %v", err)
+	}
+
+	// Need absolute path for ansible. Otherwise it looks in the wrong place.
+	tlsDir, err := filepath.Abs(pki.GeneratedCertsDirectory)
+	if err != nil {
+		return fmt.Errorf("failed to determine absolute path to %s: %v", pki.GeneratedCertsDirectory, err)
+	}
+	ev := ansible.ExtraVars{
+		"kubernetes_cluster_name":   p.Cluster.Name,
+		"kubernetes_admin_password": p.Cluster.AdminPassword,
+		"tls_directory":             tlsDir,
+		"calico_network_type":       p.Cluster.Networking.Type,
+		"kubernetes_services_cidr":  p.Cluster.Networking.ServiceCIDRBlock,
+		"kubernetes_pods_cidr":      p.Cluster.Networking.PodCIDRBlock,
+		"kubernetes_dns_service_ip": dnsIP,
+		"modify_hosts_file":         strconv.FormatBool(p.Cluster.HostsFileDNS),
+	}
+
+	if p.Cluster.LocalRepository != "" {
+		ev["local_repoository_path"] = p.Cluster.LocalRepository
+	}
+
+	if ae.options.RestartServices {
+		services := []string{"etcd", "apiserver", "controller", "scheduler", "proxy", "kubelet", "calico_node", "docker"}
+		for _, s := range services {
+			ev[fmt.Sprintf("force_%s_restart", s)] = strconv.FormatBool(true)
+		}
+	}
+
+	// Start explainer for handling ansible's stdout stream
+	var exp explain.StreamExplainer
+	switch ae.outputFormat {
+	case ansible.RawFormat:
+		exp = &explain.RawExplainer{ae.out}
+	case ansible.JSONLinesFormat:
+		exp = &explain.AnsibleEventStreamExplainer{
+			EventStream:    ansible.EventStream,
+			Out:            ae.out,
+			Verbose:        ae.options.Verbose,
+			EventExplainer: &explain.DefaultEventExplainer{},
+		}
+	}
+	go exp.Explain(ae.ansibleStdout)
+
+	// Run the installation playbook
+	err = ae.runner.RunPlaybook(inventory, "kubernetes.yaml", ev, ae.outputFormat, ae.options.Verbose)
+	if err != nil {
+		return fmt.Errorf("error running ansible playbook: %v", err)
+	}
+	return nil
+}
+
+func (ae *ansibleExecutor) RunPreflightCheck(p *Plan) error {
+	// build inventory
+	inventory := buildInventoryFromPlan(p)
+
+	ev := ansible.ExtraVars{
+		// TODO: attempt to clean up these paths somehow...
+		"kismatic_preflight_checker":       filepath.Join("inspector", "linux", "amd64", "kismatic-inspector"),
+		"kismatic_preflight_checker_local": filepath.Join("ansible", "playbooks", "inspector", runtime.GOOS, runtime.GOARCH, "kismatic-inspector"),
+		"modify_hosts_file":                strconv.FormatBool(p.Cluster.HostsFileDNS),
+	}
+
+	// Set explainer for pre-flight checks
+	var exp explain.StreamExplainer
+	switch ae.outputFormat {
+	case ansible.RawFormat:
+		exp = &explain.RawExplainer{ae.out}
+	case ansible.JSONLinesFormat:
+		exp = &explain.AnsibleEventStreamExplainer{
+			EventStream:    ansible.EventStream,
+			Out:            ae.out,
+			Verbose:        ae.options.Verbose,
+			EventExplainer: &explain.PreflightEventExplainer{&explain.DefaultEventExplainer{}},
+		}
+	}
+	go exp.Explain(ae.ansibleStdout)
+
+	// run pre-flight playbook
+	playbook := "preflight.yaml"
+	err := ae.runner.RunPlaybook(inventory, playbook, ev, ae.outputFormat, ae.options.Verbose)
+	if err != nil {
+		return fmt.Errorf("error running pre-flight checks: %v", err)
+	}
+	return nil
+}
+
+func buildInventoryFromPlan(p *Plan) ansible.Inventory {
 	etcdNodes := []ansible.Node{}
 	for _, n := range p.Etcd.Nodes {
 		etcdNodes = append(etcdNodes, installNodeToAnsibleNode(&n, &p.Cluster.SSH))
@@ -212,127 +267,6 @@
 			Nodes: workerNodes,
 		},
 	}
-=======
-	inventory := buildInventoryFromPlan(p)
->>>>>>> cd6dc0f0
-
-	dnsIP, err := getDNSServiceIP(p)
-	if err != nil {
-		return fmt.Errorf("error getting DNS service IP: %v", err)
-	}
-
-	// Need absolute path for ansible. Otherwise it looks in the wrong place.
-	tlsDir, err := filepath.Abs(pki.GeneratedCertsDirectory)
-	if err != nil {
-		return fmt.Errorf("failed to determine absolute path to %s: %v", pki.GeneratedCertsDirectory, err)
-	}
-	ev := ansible.ExtraVars{
-		"kubernetes_cluster_name":   p.Cluster.Name,
-		"kubernetes_admin_password": p.Cluster.AdminPassword,
-		"tls_directory":             tlsDir,
-		"calico_network_type":       p.Cluster.Networking.Type,
-		"kubernetes_services_cidr":  p.Cluster.Networking.ServiceCIDRBlock,
-		"kubernetes_pods_cidr":      p.Cluster.Networking.PodCIDRBlock,
-		"kubernetes_dns_service_ip": dnsIP,
-		"modify_hosts_file":         strconv.FormatBool(p.Cluster.HostsFileDNS),
-	}
-
-	if p.Cluster.LocalRepository != "" {
-		ev["local_repoository_path"] = p.Cluster.LocalRepository
-	}
-
-	if ae.options.RestartServices {
-		services := []string{"etcd", "apiserver", "controller", "scheduler", "proxy", "kubelet", "calico_node", "docker"}
-		for _, s := range services {
-			ev[fmt.Sprintf("force_%s_restart", s)] = strconv.FormatBool(true)
-		}
-	}
-
-	// Start explainer for handling ansible's stdout stream
-	var exp explain.StreamExplainer
-	switch ae.outputFormat {
-	case ansible.RawFormat:
-		exp = &explain.RawExplainer{ae.out}
-	case ansible.JSONLinesFormat:
-		exp = &explain.AnsibleEventStreamExplainer{
-			EventStream:    ansible.EventStream,
-			Out:            ae.out,
-			Verbose:        ae.verboseOutput,
-			EventExplainer: &explain.DefaultEventExplainer{},
-		}
-	}
-	go exp.Explain(ae.ansibleStdout)
-
-	// Run the installation playbook
-	err = ae.runner.RunPlaybook(inventory, "kubernetes.yaml", ev, ae.outputFormat, ae.verboseOutput)
-	if err != nil {
-		return fmt.Errorf("error running ansible playbook: %v", err)
-	}
-	return nil
-}
-
-func (ae *ansibleExecutor) RunPreflightCheck(p *Plan) error {
-	// build inventory
-	inventory := buildInventoryFromPlan(p)
-
-	ev := ansible.ExtraVars{
-		// TODO: attempt to clean up these paths somehow...
-		"kismatic_preflight_checker":       filepath.Join("inspector", "linux", "amd64", "kismatic-inspector"),
-		"kismatic_preflight_checker_local": filepath.Join("ansible", "playbooks", "inspector", runtime.GOOS, runtime.GOARCH, "kismatic-inspector"),
-		"modify_hosts_file":                strconv.FormatBool(p.Cluster.HostsFileDNS),
-	}
-
-	// Set explainer for pre-flight checks
-	var exp explain.StreamExplainer
-	switch ae.outputFormat {
-	case ansible.RawFormat:
-		exp = &explain.RawExplainer{ae.out}
-	case ansible.JSONLinesFormat:
-		exp = &explain.AnsibleEventStreamExplainer{
-			EventStream:    ansible.EventStream,
-			Out:            ae.out,
-			Verbose:        ae.verboseOutput,
-			EventExplainer: &explain.PreflightEventExplainer{&explain.DefaultEventExplainer{}},
-		}
-	}
-	go exp.Explain(ae.ansibleStdout)
-
-	// run pre-flight playbook
-	playbook := "preflight.yaml"
-	err := ae.runner.RunPlaybook(inventory, playbook, ev, ae.outputFormat, ae.verboseOutput)
-	if err != nil {
-		return fmt.Errorf("error running pre-flight checks: %v", err)
-	}
-	return nil
-}
-
-func buildInventoryFromPlan(p *Plan) ansible.Inventory {
-	etcdNodes := []ansible.Node{}
-	for _, n := range p.Etcd.Nodes {
-		etcdNodes = append(etcdNodes, installNodeToAnsibleNode(&n, &p.Cluster.SSH))
-	}
-	masterNodes := []ansible.Node{}
-	for _, n := range p.Master.Nodes {
-		masterNodes = append(masterNodes, installNodeToAnsibleNode(&n, &p.Cluster.SSH))
-	}
-	workerNodes := []ansible.Node{}
-	for _, n := range p.Worker.Nodes {
-		workerNodes = append(workerNodes, installNodeToAnsibleNode(&n, &p.Cluster.SSH))
-	}
-	inventory := ansible.Inventory{
-		{
-			Name:  "etcd",
-			Nodes: etcdNodes,
-		},
-		{
-			Name:  "master",
-			Nodes: masterNodes,
-		},
-		{
-			Name:  "worker",
-			Nodes: workerNodes,
-		},
-	}
 
 	return inventory
 }
