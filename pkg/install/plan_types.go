package install

// NetworkConfig describes the cluster's networking configuration
type NetworkConfig struct {
	Type             string
	PodCIDRBlock     string `yaml:"pod_cidr_block"`
	ServiceCIDRBlock string `yaml:"service_cidr_block"`
	PolicyEnabled    bool   `yaml:"policy_enabled"`
	UpdateHostsFiles bool   `yaml:"update_hosts_files"`
}

// CertsConfig describes the cluster's trust and certificate configuration
type CertsConfig struct {
	Expiry          string
	LocationCity    string `yaml:"location_city"`
	LocationState   string `yaml:"location_state"`
	LocationCountry string `yaml:"location_country"`
}

// SSHConfig describes the cluster's SSH configuration for accessing nodes
type SSHConfig struct {
	User string
	Key  string `yaml:"ssh_key"`
	Port int    `yaml:"ssh_port"`
}

// Cluster describes a Kismatic cluster
type Cluster struct {
<<<<<<< HEAD
	Name          string
	AdminPassword string `yaml:"admin_password"`
	HostsFileDNS  bool   `yaml:"hosts_file_dns"`
	Networking    NetworkConfig
	Certificates  CertsConfig
	SSH           SSHConfig
=======
	Name            string
	AdminPassword   string `yaml:"admin_password"`
	LocalRepository string `yaml:"local_repository"`
	Networking      NetworkConfig
	Certificates    CertsConfig
	SSH             SSHConfig
>>>>>>> e5b579cc
}

// A Node is a compute unit, virtual or physical, that is part of the cluster
type Node struct {
	Host       string
	IP         string
	InternalIP string
}

// A NodeGroup is a collection of nodes
type NodeGroup struct {
	ExpectedCount int `yaml:"expected_count"`
	Nodes         []Node
}

// MasterNodeGroup is the collection of master nodes
type MasterNodeGroup struct {
	NodeGroup             `yaml:",inline"`
	LoadBalancedFQDN      string `yaml:"load_balanced_fqdn"`
	LoadBalancedShortName string `yaml:"load_balanced_short_name"`
}

// DockerRegistry details for docker registry, either confgiured by the cli or customer provided
type DockerRegistry struct {
	UseInternal bool `yaml:"use_internal"`
}

// Plan is the installation plan that the user intends to execute
type Plan struct {
	Cluster        Cluster
	DockerRegistry DockerRegistry `yaml:"docker_registry"`
	Etcd           NodeGroup
	Master         MasterNodeGroup
	Worker         NodeGroup
}<|MERGE_RESOLUTION|>--- conflicted
+++ resolved
@@ -26,21 +26,11 @@
 
 // Cluster describes a Kismatic cluster
 type Cluster struct {
-<<<<<<< HEAD
 	Name          string
 	AdminPassword string `yaml:"admin_password"`
-	HostsFileDNS  bool   `yaml:"hosts_file_dns"`
 	Networking    NetworkConfig
 	Certificates  CertsConfig
 	SSH           SSHConfig
-=======
-	Name            string
-	AdminPassword   string `yaml:"admin_password"`
-	LocalRepository string `yaml:"local_repository"`
-	Networking      NetworkConfig
-	Certificates    CertsConfig
-	SSH             SSHConfig
->>>>>>> e5b579cc
 }
 
 // A Node is a compute unit, virtual or physical, that is part of the cluster
@@ -63,16 +53,10 @@
 	LoadBalancedShortName string `yaml:"load_balanced_short_name"`
 }
 
-// DockerRegistry details for docker registry, either confgiured by the cli or customer provided
-type DockerRegistry struct {
-	UseInternal bool `yaml:"use_internal"`
-}
-
 // Plan is the installation plan that the user intends to execute
 type Plan struct {
-	Cluster        Cluster
-	DockerRegistry DockerRegistry `yaml:"docker_registry"`
-	Etcd           NodeGroup
-	Master         MasterNodeGroup
-	Worker         NodeGroup
+	Cluster Cluster
+	Etcd    NodeGroup
+	Master  MasterNodeGroup
+	Worker  NodeGroup
 }